# Radius Resource Types and Recipes Contributions

This repository contains the core Radius and community-contributed Resource Types and Recipes for Radius Environments, enabling platform engineers to extend Radius capabilities to their Internal developer platforms

## Overview

Radius is a cloud-native application platform that enables developers and the platform engineers that support them to collaborate on delivering and managing cloud-native applications that follow organizational best practices for cost, operations and security, by default. Radius is designed to be extensible across different compute platforms and providers. This repository serves as the central hub for community contributions of:

- **Resource Types**: Schema definitions of the Radius core and community-contributed resources
- **Recipes**: Platform-specific provisioning templates using Bicep or Terraform
- **Recipe Packs**: Bundled collections of Recipes by compute platform or deployment scenario

## What are Resource Types?

Resource Types are simple abstractions that define the schema for different types of resources in the Radius ecosystem. They provide a consistent interface that enables developers to define and manage resources in their applications.

## What are Recipes?

Recipes define how the Resource types are provisioned on different compute platforms and cloud environments. Platform engineers or infrastructure operators define Recipes to provision the infrastructure in a secured way following the organization's best practices. Refer to the [Recipes overview page](https://docs.radapp.io/guides/recipes/overview/).

## What are Recipe Packs?

Recipe Packs are collections of Recipes that are grouped together to provide a complete solution for a specific compute platform or deployment scenario. They allow platform engineers to easily deploy and manage resources across different environments using pre-defined configurations.

## Repository Structure

```
resource-types-contrib/
├── README.md
├── <category of the resource type>/    #e.g., core/
│   ├── <name of the resource type>/   # e.g., containers/
│   │   ├── `<resourcetype>.yaml`/  # e.g., containers.yaml  
│   │   ├── recipes/     # Recipes for this type
│   │   │       ├── <provider1> # e.g., azure/
│   │   │       │       ├── bicep
│   │   │       │       │       ├── azure-aci.bicep
│   │   │       │       │       └── azure-aci.params
│   │   │       │       └── terraform
│   │   │       │               ├── main.tf
│   │   │       │               └── var.tf
│   │   │       ├── <provider2> # e.g., kubernetes/
│   │   │       │       ├── bicep
│   │   │       │       │       ├── kubernetes.bicep
│   │   │       │       │       └── kubernetes.params
│   │   │       │       └── terraform
│   │   │       │               ├── main.tf
│   │   │       │               └── var.tf
├── recipe-packs/
│   ├── azure-aci/         # Azure Container Instances Recipes
│   ├── kubernetes/        # Kubernetes platform Recipes
│   └── ...
```

## Contributing

<<<<<<< HEAD
Community members can contribute new Resource Types, Recipes and Recipe packs to this repository. Follow the [Contribution.md](/CONTRIBUTING.md) guidelines for more information.
=======
Community members can contribute new Resource Types, Recipes and Recipe packs to this repository. Follow the [Contribution.md](CONTRIBUTING.MD) guidelines for more information.
>>>>>>> fd1dfa1f

## License

This project is licensed under the MIT License - see the [LICENSE](LICENSE) file for details.

## Code of Conduct

Please refer to our [Radius Community Code of Conduct](https://github.com/radius-project/radius/blob/main/CODE_OF_CONDUCT.md)<|MERGE_RESOLUTION|>--- conflicted
+++ resolved
@@ -53,11 +53,7 @@
 
 ## Contributing
 
-<<<<<<< HEAD
-Community members can contribute new Resource Types, Recipes and Recipe packs to this repository. Follow the [Contribution.md](/CONTRIBUTING.md) guidelines for more information.
-=======
 Community members can contribute new Resource Types, Recipes and Recipe packs to this repository. Follow the [Contribution.md](CONTRIBUTING.MD) guidelines for more information.
->>>>>>> fd1dfa1f
 
 ## License
 
